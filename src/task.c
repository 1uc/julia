--- conflicted
+++ resolved
@@ -37,19 +37,11 @@
     intptr_t high_bound;    /* above probe on stack */
     intptr_t prior_local;   /* value of probe_local from earlier call */
 
-<<<<<<< HEAD
-    jmp_buf probe_env;  /* saved environment of probe */
-    jmp_buf probe_sameAR;   /* second environment saved by same call */
-    jmp_buf probe_samePC;   /* environment saved on previous call */
-
-    jmp_buf * ref_probe;    /* switches between probes */
-=======
     jl_jmp_buf probe_env;	/* saved environment of probe */
     jl_jmp_buf probe_sameAR;	/* second environment saved by same call */
     jl_jmp_buf probe_samePC;	/* environment saved on previous call */
 
     jl_jmp_buf * ref_probe;	/* switches between probes */
->>>>>>> 93c5c8fc
 };
 
 static void boundhigh(struct _probe_data *p)
@@ -62,15 +54,9 @@
 {
     p->prior_local = p->probe_local;
     p->probe_local = (intptr_t)&p;
-<<<<<<< HEAD
-    sigsetjmp( *(p->ref_probe), 1 );
-    p->ref_probe = &p->probe_env;
-    sigsetjmp( p->probe_sameAR, 1 );
-=======
     jl_setjmp( *(p->ref_probe), 0 );
     p->ref_probe = &p->probe_env;
     jl_setjmp( p->probe_sameAR, 0 );
->>>>>>> 93c5c8fc
     boundhigh(p);
 }
 
@@ -228,11 +214,7 @@
       *IF AND ONLY IF* throwing the exception involved a task switch.
     */
     //JL_SIGATOMIC_BEGIN();
-<<<<<<< HEAD
-    if (!sigsetjmp(jl_current_task->ctx, 1)) {
-=======
     if (!jl_setjmp(jl_current_task->ctx, 0)) {
->>>>>>> 93c5c8fc
 #ifdef COPY_STACKS
         jl_task_t *lastt = jl_current_task;
         save_stack(lastt);
@@ -251,15 +233,9 @@
 
 #ifdef COPY_STACKS
         jl_jmp_target = where;
-<<<<<<< HEAD
-        siglongjmp(lastt->base_ctx, 1);
-#else
-        siglongjmp(*where, 1);
-=======
         jl_longjmp(lastt->base_ctx, 1);
 #else
         jl_longjmp(*where, 1);
->>>>>>> 93c5c8fc
 #endif
     }
     //JL_SIGATOMIC_END();
@@ -390,11 +366,7 @@
     local_sp += sizeof(jl_gcframe_t);
     local_sp += 12*sizeof(void*);
     t->stackbase = (void*)(local_sp + _frame_offset);
-<<<<<<< HEAD
-    if (sigsetjmp(t->base_ctx, 1)) {
-=======
     if (jl_setjmp(t->base_ctx, 0)) {
->>>>>>> 93c5c8fc
         // we get here to remove our data from the process stack
         switch_stack(jl_current_task, jl_jmp_target);
     }
@@ -423,11 +395,7 @@
 #ifndef COPY_STACKS
 static void init_task(jl_task_t *t)
 {
-<<<<<<< HEAD
-    if (sigsetjmp(t->ctx, 1)) {
-=======
     if (jl_setjmp(t->ctx, 0)) {
->>>>>>> 93c5c8fc
         start_task(t);
     }
     // this runs when the task is created
@@ -645,11 +613,7 @@
         JL_GC_POP();
     }
     if (jl_current_task == eh && eh->state.eh_ctx!=0) {
-<<<<<<< HEAD
-        siglongjmp(*eh->state.eh_ctx, 1);
-=======
         jl_longjmp(*eh->state.eh_ctx, 1);
->>>>>>> 93c5c8fc
     }
     else {
         if (eh->done || eh->state.eh_ctx==NULL) {
